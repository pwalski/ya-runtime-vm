[package]
name = "ya-runtime-vm"
<<<<<<< HEAD
version = "0.2.11"
=======
version = "0.2.10"
>>>>>>> 6e1c48ff
authors = ["Golem Factory <contact@golem.network>"]
edition = "2018"
license = "GPL-3.0"

[package.metadata.deb]
assets = [
    ["target/release/ya-runtime-vm", "usr/lib/yagna/plugins/ya-runtime-vm/", "755"],
    ["conf/ya-runtime-vm.json", "usr/lib/yagna/plugins/", "644"],
    ["image/self-test.gvmi", "usr/lib/yagna/plugins/ya-runtime-vm/runtime/", "644"],

    ["poc/runtime/vmrt", "usr/lib/yagna/plugins/ya-runtime-vm/runtime/", "755"],
    ["poc/runtime/bios-256k.bin", "usr/lib/yagna/plugins/ya-runtime-vm/runtime/", "644"],
    ["poc/runtime/kvmvapic.bin", "usr/lib/yagna/plugins/ya-runtime-vm/runtime/", "644"],
    ["poc/runtime/linuxboot_dma.bin", "usr/lib/yagna/plugins/ya-runtime-vm/runtime/", "644"],

    ["init-container/initramfs.cpio.gz", "usr/lib/yagna/plugins/ya-runtime-vm/runtime/", "644"],
    ["init-container/vmlinuz-virt", "usr/lib/yagna/plugins/ya-runtime-vm/runtime/", "644"],
]

[dependencies.ya-runtime-sdk]
<<<<<<< HEAD
version = "0.2.1"
=======
version = "0.2"
>>>>>>> 6e1c48ff
features = ["macros"]

[dependencies]
anyhow = "1.0"
bollard-stubs = "1.40.2"
crc = "1.8"
env_logger = "0.7.1"
futures = "0.3"
log = "0.4.8"
raw-cpuid = "8.1.2"
serde = { version = "^1.0", features = ["derive"] }
serde_json = "1.0"
strip-ansi-escapes = "0.1.0"
structopt = "0.3"
tokio = { version = "0.2", features = ["fs", "io-std", "io-util", "macros", "process", "rt-core", "rt-threaded", "sync", "time", "uds"] }
tokio-byteorder = "0.2"
uuid = { version = "0.8", features = ["v4"] }

[dev-dependencies]
tempdir = "0.3.7"
pnet = "0.27.2"

[build-dependencies]
anyhow = "1.0"

[lib]
name = "ya_runtime_vm"
path = "src/lib.rs"

[[bin]]
name = "ya-runtime-vm"
path = "src/main.rs"<|MERGE_RESOLUTION|>--- conflicted
+++ resolved
@@ -1,10 +1,6 @@
 [package]
 name = "ya-runtime-vm"
-<<<<<<< HEAD
 version = "0.2.11"
-=======
-version = "0.2.10"
->>>>>>> 6e1c48ff
 authors = ["Golem Factory <contact@golem.network>"]
 edition = "2018"
 license = "GPL-3.0"
@@ -25,11 +21,7 @@
 ]
 
 [dependencies.ya-runtime-sdk]
-<<<<<<< HEAD
-version = "0.2.1"
-=======
 version = "0.2"
->>>>>>> 6e1c48ff
 features = ["macros"]
 
 [dependencies]
